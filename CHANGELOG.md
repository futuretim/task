# Changelog

<<<<<<< HEAD
# Unreleased

- Expose `.TASK` variable in templates with the task name
  ([#252](https://github.com/go-task/task/issues/252)).
- Implement short task syntax
  ([#194](https://github.com/go-task/task/issues/194), [#240](https://github.com/go-task/task/pull/240)).

# v3.0.0 - Preview 2

- Taskfiles in version 1 are not supported anymore
  ([#237](https://github.com/go-task/task/pull/237)).
- Added global `method:` option. With this option, you can set a default
  method to all tasks in a Taskfile
  ([#246](https://github.com/go-task/task/issues/246)).
- Changed default method from `timestamp` to `checksum`
  ([#246](https://github.com/go-task/task/issues/246)).
- New magic variables are now available when using `status:`:
  `.TIMESTAMP` which contains the greatest modification date
  from the files listed in `sources:`, and `.CHECKSUM`, which
  contains a checksum of all files listed in `status:`.
  This is useful for manual checking when using external, or even remote,
  artifacts when using `status:`
  ([#216](https://github.com/go-task/task/pull/216)).

## v3.0.0 - Preview 1

- We're now using [slim-sprig](https://github.com/go-task/slim-sprig) instead of
  [sprig](https://github.com/Masterminds/sprig), which allowed a file size
  reduction of about 22%
  ([#219](https://github.com/go-task/task/pull/219)).
- We now use some colors on Task output to better distinguish message types -
  commands are green, errors are red, etc
  ([#207](https://github.com/go-task/task/pull/207)).

## Unreleased
=======
## v2.8.0 - 2019-12-07
>>>>>>> 01e9a8f7

- Add `--parallel` flag (alias `-p`) to run tasks given by the command line in
  parallel
  ([#266](https://github.com/go-task/task/pull/266)).
- Fixed bug where calling the `task` CLI only informing global vars would not
  execute the `default` task.
- Add hability to silent all tasks by adding `silent: true` a the root of the
  Taskfile.

## v2.7.1 - 2019-11-10

- Fix error being raised when `exit 0` was called
  ([#251](https://github.com/go-task/task/issues/251)).

## v2.7.0 - 2019-09-22

- Fixed panic bug when assigning a global variable
  ([#229](https://github.com/go-task/task/issues/229), [#243](https://github.com/go-task/task/issues/234)).
- A task with `method: checksum` will now re-run if generated files are deleted
  ([#228](https://github.com/go-task/task/pull/228), [#238](https://github.com/go-task/task/issues/238)).

## v2.6.0 - 2019-07-21

- Fixed some bugs regarding minor version checks on `version:`.
- Add `preconditions:` to task
  ([#205](https://github.com/go-task/task/pull/205)).
- Create directory informed on `dir:` if it doesn't exist
  ([#209](https://github.com/go-task/task/issues/209), [#211](https://github.com/go-task/task/pull/211)).
- We now have a `--taskfile` flag (alias `-t`), which can be used to run
  another Taskfile (other than the default `Taskfile.yml`)
  ([#221](https://github.com/go-task/task/pull/221)).
- It's now possible to install Task using Homebrew on Linux
  ([go-task/homebrew-tap#1](https://github.com/go-task/homebrew-tap/pull/1)).

## v2.5.2 - 2019-05-11

- Reverted YAML upgrade due issues with CRLF on Windows
  ([#201](https://github.com/go-task/task/issues/201), [go-yaml/yaml#450](https://github.com/go-yaml/yaml/issues/450)).
- Allow setting global variables through the CLI
  ([#192](https://github.com/go-task/task/issues/192)).

## 2.5.1 - 2019-04-27

- Fixed some issues with interactive command line tools, where sometimes
  the output were not being shown, and similar issues
  ([#114](https://github.com/go-task/task/issues/114), [#190](https://github.com/go-task/task/issues/190), [#200](https://github.com/go-task/task/pull/200)).
- Upgraded [go-yaml/yaml](https://github.com/go-yaml/yaml) from v2 to v3.

## v2.5.0 - 2019-03-16

- We moved from the taskfile.org domain to the new fancy taskfile.dev domain.
  While stuff is being redirected, we strongly recommend to everyone that use
  [this install script](https://taskfile.dev/#/installation?id=install-script)
  to use the new taskfile.dev domain on scripts from now on.
- Fixed to the ZSH completion
  ([#182](https://github.com/go-task/task/pull/182)).
- Add [`--summary` flag along with `summary:` task attribute](https://taskfile.org/#/usage?id=display-summary-of-task)
  ([#180](https://github.com/go-task/task/pull/180)).

## v2.4.0 - 2019-02-21

- Allow calling a task of the root Taskfile from an included Taskfile
  by prefixing it with `:`
  ([#161](https://github.com/go-task/task/issues/161), [#172](https://github.com/go-task/task/issues/172)),
- Add flag to override the `output` option
  ([#173](https://github.com/go-task/task/pull/173));
- Fix bug where Task was persisting the new checksum on the disk when the Dry
  Mode is enabled
  ([#166](https://github.com/go-task/task/issues/166));
- Fix file timestamp issue when the file name has spaces
  ([#176](https://github.com/go-task/task/issues/176));
- Mitigating path expanding issues on Windows
  ([#170](https://github.com/go-task/task/pull/170)).

## v2.3.0 - 2019-01-02

- On Windows, Task can now be installed using [Scoop](https://scoop.sh/)
  ([#152](https://github.com/go-task/task/pull/152));
- Fixed issue with file/directory globing
  ([#153](https://github.com/go-task/task/issues/153));
- Added ability to globally set environment variables
  (
    [#138](https://github.com/go-task/task/pull/138),
    [#159](https://github.com/go-task/task/pull/159)
  ).

## v2.2.1 - 2018-12-09

- This repository now uses Go Modules (#143). We'll still keep the `vendor` directory in sync for some time, though;
- Fixing a bug when the Taskfile has no tasks but includes another Taskfile (#150);
- Fix a bug when calling another task or a dependency in an included Taskfile (#151).

## v2.2.0 - 2018-10-25

- Added support for [including other Taskfiles](https://taskfile.org/#/usage?id=including-other-taskfiles) (#98)
  - This should be considered experimental. For now, only including local files is supported, but support for including remote Taskfiles is being discussed. If you have any feedback, please comment on #98.
- Task now have a dedicated documentation site: https://taskfile.org
  - Thanks to [Docsify](https://docsify.js.org/) for making this pretty easy. To check the source code, just take a look at the [docs](https://github.com/go-task/task/tree/master/docs) directory of this repository. Contributions to the documentation is really appreciated.

## v2.1.1 - 2018-09-17

- Fix suggestion to use `task --init` not being shown anymore (when a `Taskfile.yml` is not found)
- Fix error when using checksum method and no file exists for a source glob (#131)
- Fix signal handling when the `--watch` flag is given (#132)

## v2.1.0 - 2018-08-19

- Add a `ignore_error` option to task and command (#123)
- Add a dry run mode (`--dry` flag) (#126)

## v2.0.3 - 2018-06-24

- Expand environment variables on "dir", "sources" and "generates" (#116)
- Fix YAML merging syntax (#112)
- Add ZSH completion (#111)
- Implement new `output` option. Please check out the [documentation](https://github.com/go-task/task#output-syntax)

## v2.0.2 - 2018-05-01

- Fix merging of YAML anchors (#112)

## v2.0.1 - 2018-03-11

- Fixes panic on `task --list`

## v2.0.0 - 2018-03-08

Version 2.0.0 is here, with a new Taskfile format.

Please, make sure to read the [Taskfile versions](https://github.com/go-task/task/blob/master/TASKFILE_VERSIONS.md) document, since it describes in depth what changed for this version.

* New Taskfile version 2 (https://github.com/go-task/task/issues/77)
* Possibility to have global variables in the `Taskfile.yml` instead of `Taskvars.yml` (https://github.com/go-task/task/issues/66)
* Small improvements and fixes

## v1.4.4 - 2017-11-19

- Handle SIGINT and SIGTERM (#75);
- List: print message with there's no task with description;
- Expand home dir ("~" symbol) on paths (#74);
- Add Snap as an installation method;
- Move examples to its own repo;
- Watch: also walk on tasks called on on "cmds", and not only on "deps";
- Print logs to stderr instead of stdout (#68);
- Remove deprecated `set` keyword;
- Add checksum based status check, alternative to timestamp based.

## v1.4.3 - 2017-09-07

- Allow assigning variables to tasks at run time via CLI (#33)
- Added suport for multiline variables from sh (#64)
- Fixes env: remove square braces and evaluate shell (#62)
- Watch: change watch library and few fixes and improvements
- When use watching, cancel and restart long running process on file change (#59 and #60)

## v1.4.2 - 2017-07-30

- Flag to set directory of execution
- Always echo command if is verbose mode
- Add silent mode to disable echoing of commands
- Fixes and improvements of variables (#56)

## v1.4.1 - 2017-07-15

- Allow use of YAML for dynamic variables instead of $ prefix
  - `VAR: {sh: echo Hello}` instead of `VAR: $echo Hello`
- Add `--list` (or `-l`) flag to print existing tasks
- OS specific Taskvars file (e.g. `Taskvars_windows.yml`, `Taskvars_linux.yml`, etc)
- Consider task up-to-date on equal timestamps (#49)
- Allow absolute path in generates section (#48)
- Bugfix: allow templating when calling deps (#42)
- Fix panic for invalid task in cyclic dep detection
- Better error output for dynamic variables in Taskvars.yml (#41)
- Allow template evaluation in parameters

## v1.4.0 - 2017-07-06

- Cache dynamic variables
- Add verbose mode (`-v` flag)
- Support to task parameters (overriding vars) (#31) (#32)
- Print command, also when "set:" is specified (#35)
- Improve task command help text (#35)

## v1.3.1 - 2017-06-14

- Fix glob not working on commands (#28)
- Add ExeExt template function
- Add `--init` flag to create a new Taskfile
- Add status option to prevent task from running (#27)
- Allow interpolation on `generates` and `sources` attributes (#26)

## v1.3.0 - 2017-04-24

- Migrate from os/exec.Cmd to a native Go sh/bash interpreter
  - This is a potentially breaking change if you use Windows.
  - Now, `cmd` is not used anymore on Windows. Always use Bash-like syntax for your commands, even on Windows.
- Add "ToSlash" and "FromSlash" to template functions
- Use functions defined on github.com/Masterminds/sprig
- Do not redirect stdin while running variables commands
- Using `context` and `errgroup` packages (this will make other tasks to be cancelled, if one returned an error)

## v1.2.0 - 2017-04-02

- More tests and Travis integration
- Watch a task (experimental)
- Possibility to call another task
- Fix "=" not being reconized in variables/environment variables
- Tasks can now have a description, and help will print them (#10)
- Task dependencies now run concurrently
- Support for a default task (#16)

## v1.1.0 - 2017-03-08

- Support for YAML, TOML and JSON (#1)
- Support running command in another directory (#4)
- `--force` or `-f` flag to force execution of task even when it's up-to-date
- Detection of cyclic dependencies (#5)
- Support for variables (#6, #9, #14)
- Operation System specific commands and variables (#13)

## v1.0.0 - 2017-02-28

- Add LICENSE file<|MERGE_RESOLUTION|>--- conflicted
+++ resolved
@@ -1,6 +1,5 @@
 # Changelog
 
-<<<<<<< HEAD
 # Unreleased
 
 - Expose `.TASK` variable in templates with the task name
@@ -35,10 +34,7 @@
   commands are green, errors are red, etc
   ([#207](https://github.com/go-task/task/pull/207)).
 
-## Unreleased
-=======
 ## v2.8.0 - 2019-12-07
->>>>>>> 01e9a8f7
 
 - Add `--parallel` flag (alias `-p`) to run tasks given by the command line in
   parallel
