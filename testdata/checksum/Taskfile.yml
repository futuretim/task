<<<<<<< HEAD
version: '2'

tasks:
  build:
    cmds:
      - cp ./source.txt ./generated.txt
    sources:
      - ./**/glob-with-inexistent-file.txt
      - ./source.txt
    generates:
      - ./generated.txt
    method: checksum
=======
build:
  cmds:
    - cp ./source.txt ./generated.txt
  sources:
    - ./**/glob-with-inexistent-file.txt
    - ./source.txt
  generates:
    - ./generated.txt
  method: checksum

build-with-checksum:
  sources:
    - ./source.txt
  method: checksum
  status:
    - echo "{{.CHECKSUM}}"

build-with-timestamp:
  sources:
    - ./source.txt
  status:
    - echo '{{.TIMESTAMP.Unix }}'
    - echo '{{.TIMESTAMP}}'
>>>>>>> 6b0935d6
<|MERGE_RESOLUTION|>--- conflicted
+++ resolved
@@ -1,4 +1,3 @@
-<<<<<<< HEAD
 version: '2'
 
 tasks:
@@ -11,28 +10,17 @@
     generates:
       - ./generated.txt
     method: checksum
-=======
-build:
-  cmds:
-    - cp ./source.txt ./generated.txt
-  sources:
-    - ./**/glob-with-inexistent-file.txt
-    - ./source.txt
-  generates:
-    - ./generated.txt
-  method: checksum
 
-build-with-checksum:
-  sources:
-    - ./source.txt
-  method: checksum
-  status:
-    - echo "{{.CHECKSUM}}"
+  build-with-checksum:
+    sources:
+      - ./source.txt
+    method: checksum
+    status:
+      - echo "{{.CHECKSUM}}"
 
-build-with-timestamp:
-  sources:
-    - ./source.txt
-  status:
-    - echo '{{.TIMESTAMP.Unix }}'
-    - echo '{{.TIMESTAMP}}'
->>>>>>> 6b0935d6
+  build-with-timestamp:
+    sources:
+      - ./source.txt
+    status:
+      - echo '{{.TIMESTAMP.Unix }}'
+      - echo '{{.TIMESTAMP}}'